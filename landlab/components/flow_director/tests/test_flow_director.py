"""Test the flow director components.

@author: krb
"""
# Created on Thurs Nov 12, 2015
import os

import pytest
from six.moves import range
import numpy as np
from numpy.testing import assert_array_equal, assert_array_almost_equal

import landlab
from landlab import RasterModelGrid, HexModelGrid, RadialModelGrid, FieldError
from landlab.components.flow_director import (
    FlowDirectorD8,
    FlowDirectorDINF,
    FlowDirectorMFD,
    FlowDirectorSteepest,
)

from landlab.components.flow_director.flow_director import _FlowDirector
from landlab.components.flow_director.flow_director_to_many import _FlowDirectorToMany
from landlab.components.flow_director.flow_director_to_one import _FlowDirectorToOne

from landlab import CLOSED_BOUNDARY
from landlab import BAD_INDEX_VALUE as XX


_THIS_DIR = os.path.abspath(os.path.dirname(__file__))


def test_not_implemented():
    """Test that private run_one_step is not implemented"""

    mg = RasterModelGrid((10, 10), spacing=(1, 1))
    z = mg.add_field(
        "topographic__elevation", mg.node_x ** 2 + mg.node_y ** 2, at="node"
    )

    fd0 = _FlowDirector(mg, "topographic__elevation")
    with pytest.raises(NotImplementedError):
        fd0.run_one_step()

    fd1 = _FlowDirectorToMany(mg, "topographic__elevation")
    with pytest.raises(NotImplementedError):
        fd1.run_one_step()

    fd2 = _FlowDirectorToOne(mg, "topographic__elevation")
    with pytest.raises(NotImplementedError):
        fd2.run_one_step()


def test_fields_already_added():

    mg = RasterModelGrid((10, 10), spacing=(1, 1))
    z = mg.add_field(
        "topographic__elevation", mg.node_x ** 2 + mg.node_y ** 2, at="node"
    )
    r = mg.add_field("flow__receiver_node", mg.nodes, at="node")
    s = mg.add_field("topographic__steepest_slope", mg.nodes, at="node")
    l = mg.add_field("flow__link_to_receiver_node", mg.nodes, at="node")
    fd = _FlowDirectorToOne(mg, "topographic__elevation")

    assert_array_equal(r, fd.receiver)
    assert_array_equal(l, fd.links_to_receiver)
    assert_array_equal(s, fd.steepest_slope)


def test_grid_type_testing():
    """Test that only the right grids can be implemented."""
    dx = (2. / (3. ** 0.5)) ** 0.5
    hmg = HexModelGrid(9, 5, dx)
    z = hmg.add_field(
        "topographic__elevation", hmg.node_x + np.round(hmg.node_y), at="node"
    )

    # D8 is ONLY RASTER
    with pytest.raises(NotImplementedError):
        FlowDirectorD8(hmg)

    # DINF IS ONLY RASTER RASTER
    with pytest.raises(NotImplementedError):
        FlowDirectorDINF(hmg)


def test_check_fields():
    """Check to make sure the right fields have been created.

    Check that the sizes of at least one are also correct (they are at node
    so if one is the right size, then they all should be)
    """

<<<<<<< HEAD
    mg0 = RasterModelGrid((10,10), spacing=(1, 1))
    z0 = mg0.add_field('topographic__elevation', mg0.node_x**2 + mg0.node_y**2, at = 'node')
    fd0 = _FlowDirector(mg0, 'topographic__elevation')
    assert_equal(list(mg0.at_node.keys()), ['topographic__elevation'])
    assert_equal(np.size(mg0.at_node['topographic__elevation']), mg0.number_of_nodes)

    mg1 = RasterModelGrid((10,10), spacing=(1, 1))
    z1 = mg1.add_field('topographic__elevation', mg1.node_x**2 + mg1.node_y**2, at = 'node')
    fd1 = _FlowDirectorToMany(mg1, 'topographic__elevation')
    assert_equal(sorted(list(mg1.at_node.keys())), ['flow__link_to_receiver_node',
                                                     'flow__receiver_node',
                                                     'flow__sink_flag',
                                                     'topographic__elevation',
                                                     'topographic__steepest_slope'])
    assert_equal(np.size(mg1.at_node['topographic__elevation']), mg1.number_of_nodes)

    mg2 = RasterModelGrid((10,10), spacing=(1, 1))
    z2 = mg2.add_field('topographic__elevation', mg2.node_x**2 + mg2.node_y**2, at = 'node')
    fd2 = _FlowDirectorToOne(mg2, 'topographic__elevation')
    assert_equal(sorted(list(mg2.at_node.keys())), ['flow__link_to_receiver_node',
                                                    'flow__receiver_node',
                                                    'flow__sink_flag',
                                                    'topographic__elevation',
                                                    'topographic__steepest_slope'])
    assert_equal(np.size(mg2.at_node['topographic__elevation']), mg2.number_of_nodes)


    mg3 = RasterModelGrid((10,10), spacing=(1, 1))
    z3 = mg3.add_field('topographic__elevation', mg3.node_x**2 + mg3.node_y**2, at = 'node')
    fd3 = FlowDirectorMFD(mg3, 'topographic__elevation')
    assert_equal(sorted(list(mg3.at_node.keys())), ['flow__link_to_receiver_node',
                                                     'flow__links_to_receiver_nodes',
                                                     'flow__receiver_node',
                                                     'flow__receiver_nodes',
                                                     'flow__receiver_proportions',
                                                     'flow__sink_flag',
                                                     'topographic__elevation',
                                                     'topographic__steepest_slope'])
    assert_equal(np.size(mg3.at_node['topographic__elevation']), mg3.number_of_nodes)



    mg4 = RasterModelGrid((10,10), spacing=(1, 1))
    z4 = mg4.add_field('topographic__elevation', mg4.node_x**2 + mg4.node_y**2, at = 'node')
    fd4 = FlowDirectorDINF(mg4, 'topographic__elevation')
    assert_equal(sorted(list(mg4.at_node.keys())), ['flow__link_to_receiver_node',
                                                     'flow__links_to_receiver_nodes',
                                                     'flow__receiver_node',
                                                     'flow__receiver_nodes',
                                                     'flow__receiver_proportions',
                                                     'flow__sink_flag',
                                                     'topographic__elevation',
                                                     'topographic__steepest_slope'])
    assert_equal(np.size(mg4.at_node['topographic__elevation']), mg4.number_of_nodes)

    mg5 = RasterModelGrid((10,10), spacing=(1, 1))
    z5 = mg5.add_field('topographic__elevation', mg5.node_x**2 + mg5.node_y**2, at = 'node')
    fd5 = FlowDirectorSteepest(mg5, 'topographic__elevation')
    assert_equal(sorted(list(mg5.at_node.keys())), ['flow__link_to_receiver_node',
                                                    'flow__receiver_node',
                                                    'flow__sink_flag',
                                                    'topographic__elevation',
                                                    'topographic__steepest_slope'])
    assert_equal(np.size(mg5.at_node['topographic__elevation']), mg5.number_of_nodes)


    mg6 = RasterModelGrid((10,10), spacing=(1, 1))
    z6 = mg6.add_field('topographic__elevation', mg6.node_x**2 + mg6.node_y**2, at = 'node')
    fd6 = FlowDirectorD8(mg6, 'topographic__elevation')
    assert_equal(sorted(list(mg6.at_node.keys())), ['flow__link_to_receiver_node',
                                                    'flow__receiver_node',
                                                    'flow__sink_flag',
                                                    'topographic__elevation',
                                                    'topographic__steepest_slope'])
    assert_equal(np.size(mg6.at_node['topographic__elevation']), mg6.number_of_nodes)

def test_link_flow_direction_hex():
    pass

def test_flow_director_steepest_flow__link_dir_field_creation():
    mg = RasterModelGrid((3,3), spacing=(1, 1))
    mg.set_closed_boundaries_at_grid_edges(True, True, True, False)
    z = mg.add_field('topographic__elevation',
                      mg.node_x + mg.node_y,
                      at = 'node')
    f = mg.add_ones('flow__link_direction', at = 'link', dtype=int)
    fd = FlowDirectorSteepest(mg, z)
    assert_array_equal(fd.flow__link_direction,
                       np.array([1, 1, 1, 1, 1, 1, 1, 1, 1, 1, 1, 1]))
=======
    mg0 = RasterModelGrid((10, 10), spacing=(1, 1))
    z0 = mg0.add_field(
        "topographic__elevation", mg0.node_x ** 2 + mg0.node_y ** 2, at="node"
    )
    fd0 = _FlowDirector(mg0, "topographic__elevation")
    assert sorted(list(mg0.at_node.keys())) == [
        "flow__sink_flag",
        "topographic__elevation",
    ]
    assert np.size(mg0.at_node["topographic__elevation"]) == mg0.number_of_nodes

    mg1 = RasterModelGrid((10, 10), spacing=(1, 1))
    z1 = mg1.add_field(
        "topographic__elevation", mg1.node_x ** 2 + mg1.node_y ** 2, at="node"
    )
    fd1 = _FlowDirectorToMany(mg1, "topographic__elevation")
    assert sorted(list(mg1.at_node.keys())) == [
        "flow__sink_flag",
        "topographic__elevation",
    ]
    assert np.size(mg1.at_node["topographic__elevation"]) == mg1.number_of_nodes

    mg2 = RasterModelGrid((10, 10), spacing=(1, 1))
    z2 = mg2.add_field(
        "topographic__elevation", mg2.node_x ** 2 + mg2.node_y ** 2, at="node"
    )
    fd2 = _FlowDirectorToOne(mg2, "topographic__elevation")
    assert sorted(list(mg2.at_node.keys())) == [
        "flow__link_to_receiver_node",
        "flow__receiver_node",
        "flow__sink_flag",
        "topographic__elevation",
        "topographic__steepest_slope",
    ]
    assert np.size(mg2.at_node["topographic__elevation"]) == mg2.number_of_nodes

    mg3 = RasterModelGrid((10, 10), spacing=(1, 1))
    z3 = mg3.add_field(
        "topographic__elevation", mg3.node_x ** 2 + mg3.node_y ** 2, at="node"
    )
    fd3 = FlowDirectorMFD(mg3, "topographic__elevation")
    assert sorted(list(mg3.at_node.keys())) == [
        "flow__link_to_receiver_node",
        "flow__receiver_node",
        "flow__receiver_proportions",
        "flow__sink_flag",
        "topographic__elevation",
        "topographic__steepest_slope",
    ]
    assert np.size(mg3.at_node["topographic__elevation"]) == mg3.number_of_nodes

    mg4 = RasterModelGrid((10, 10), spacing=(1, 1))
    z4 = mg4.add_field(
        "topographic__elevation", mg4.node_x ** 2 + mg4.node_y ** 2, at="node"
    )
    fd4 = FlowDirectorDINF(mg4, "topographic__elevation")
    assert sorted(list(mg4.at_node.keys())) == [
        "flow__link_to_receiver_node",
        "flow__receiver_node",
        "flow__receiver_proportions",
        "flow__sink_flag",
        "topographic__elevation",
        "topographic__steepest_slope",
    ]
    assert np.size(mg4.at_node["topographic__elevation"]) == mg4.number_of_nodes

    mg5 = RasterModelGrid((10, 10), spacing=(1, 1))
    z5 = mg5.add_field(
        "topographic__elevation", mg5.node_x ** 2 + mg5.node_y ** 2, at="node"
    )
    fd5 = FlowDirectorSteepest(mg5, "topographic__elevation")
    assert sorted(list(mg5.at_node.keys())) == [
        "flow__link_to_receiver_node",
        "flow__receiver_node",
        "flow__sink_flag",
        "topographic__elevation",
        "topographic__steepest_slope",
    ]
    assert np.size(mg5.at_node["topographic__elevation"]) == mg5.number_of_nodes

    mg6 = RasterModelGrid((10, 10), spacing=(1, 1))
    z6 = mg6.add_field(
        "topographic__elevation", mg6.node_x ** 2 + mg6.node_y ** 2, at="node"
    )
    fd6 = FlowDirectorD8(mg6, "topographic__elevation")
    assert sorted(list(mg6.at_node.keys())) == [
        "flow__link_to_receiver_node",
        "flow__receiver_node",
        "flow__sink_flag",
        "topographic__elevation",
        "topographic__steepest_slope",
    ]
    assert np.size(mg6.at_node["topographic__elevation"]) == mg6.number_of_nodes


def test_properties():
    mg = RasterModelGrid((5, 5), spacing=(1, 1))
    z = mg.add_field(
        "topographic__elevation", mg.node_x ** 2 + mg.node_y ** 2, at="node"
    )
    fd = FlowDirectorMFD(mg, "topographic__elevation")
    fd.run_one_step()

    sink_true = np.array(
        [1, 1, 1, 1, 1, 1, 0, 0, 0, 1, 1, 0, 0, 0, 1, 1, 0, 0, 0, 1, 1, 1, 1, 1, 1]
    )
    assert_array_equal(fd.sink_flag, sink_true)

    steepest_true = np.array(
        [
            [0., 0., 0., 0.],
            [0., 0., 0., 0.],
            [0., 0., 0., 0.],
            [0., 0., 0., 0.],
            [0., 0., 0., 0.],
            [0., 0., 0., 0.],
            [0., 0., 1., 1.],
            [0., 0., 3., 1.],
            [0., 0., 5., 1.],
            [0., 0., 7., 0.],
            [0., 0., 0., 0.],
            [0., 0., 1., 3.],
            [0., 0., 3., 3.],
            [0., 0., 5., 3.],
            [0., 0., 7., 0.],
            [0., 0., 0., 0.],
            [0., 0., 1., 5.],
            [0., 0., 3., 5.],
            [0., 0., 5., 5.],
            [0., 0., 7., 0.],
            [0., 0., 0., 0.],
            [0., 0., 0., 7.],
            [0., 0., 0., 7.],
            [0., 0., 0., 7.],
            [0., 0., 0., 0.],
        ]
    )
    assert_array_equal(fd.node_steepest_slope, steepest_true)

    true_proportions = np.array(
        [
            [1., 0., 0., 0.],
            [1., 0., 0., 0.],
            [1., 0., 0., 0.],
            [1., 0., 0., 0.],
            [1., 0., 0., 0.],
            [1., 0., 0., 0.],
            [0., 0., 0.5, 0.5],
            [0., 0., 0.75, 0.25],
            [0., 0., 0.83333333, 0.16666667],
            [1., 0., 0., 0.],
            [1., 0., 0., 0.],
            [0., 0., 0.25, 0.75],
            [0., 0., 0.5, 0.5],
            [0., 0., 0.625, 0.375],
            [1., 0., 0., 0.],
            [1., 0., 0., 0.],
            [0., 0., 0.16666667, 0.83333333],
            [0., 0., 0.375, 0.625],
            [0., 0., 0.5, 0.5],
            [1., 0., 0., 0.],
            [1., 0., 0., 0.],
            [1., 0., 0., 0.],
            [1., 0., 0., 0.],
            [1., 0., 0., 0.],
            [1., 0., 0., 0.],
        ]
    )
    assert_array_almost_equal(fd.proportions_of_flow, true_proportions)

    true_link = np.array(
        [
            [-1, -1, -1, -1],
            [-1, -1, -1, -1],
            [-1, -1, -1, -1],
            [-1, -1, -1, -1],
            [-1, -1, -1, -1],
            [-1, -1, -1, -1],
            [-1, -1, 9, 5],
            [-1, -1, 10, 6],
            [-1, -1, 11, 7],
            [-1, -1, -1, -1],
            [-1, -1, -1, -1],
            [-1, -1, 18, 14],
            [-1, -1, 19, 15],
            [-1, -1, 20, 16],
            [-1, -1, -1, -1],
            [-1, -1, -1, -1],
            [-1, -1, 27, 23],
            [-1, -1, 28, 24],
            [-1, -1, 29, 25],
            [-1, -1, -1, -1],
            [-1, -1, -1, -1],
            [-1, -1, -1, -1],
            [-1, -1, -1, -1],
            [-1, -1, -1, -1],
            [-1, -1, -1, -1],
        ]
    )
    assert_array_equal(fd.link_to_flow_receiving_node, true_link)

    true_node = np.array(
        [
            [0, -1, -1, -1],
            [1, -1, -1, -1],
            [2, -1, -1, -1],
            [3, -1, -1, -1],
            [4, -1, -1, -1],
            [5, -1, -1, -1],
            [-1, -1, 5, 1],
            [-1, -1, 6, 2],
            [-1, -1, 7, 3],
            [9, -1, -1, -1],
            [10, -1, -1, -1],
            [-1, -1, 10, 6],
            [-1, -1, 11, 7],
            [-1, -1, 12, 8],
            [14, -1, -1, -1],
            [15, -1, -1, -1],
            [-1, -1, 15, 11],
            [-1, -1, 16, 12],
            [-1, -1, 17, 13],
            [19, -1, -1, -1],
            [20, -1, -1, -1],
            [21, -1, -1, -1],
            [22, -1, -1, -1],
            [23, -1, -1, -1],
            [24, -1, -1, -1],
        ]
    )
    assert_array_equal(fd.node_receiving_flow, true_node)


def test_change_bc_post_init():
    mg = RasterModelGrid((5, 5))
    z = mg.add_field(
        "topographic__elevation", mg.node_x ** 2 + mg.node_y ** 2, at="node"
    )
    fd = FlowDirectorSteepest(mg, "topographic__elevation")
    fd.run_one_step()
    true_reciever = np.array(
        [
            0,
            1,
            2,
            3,
            4,
            5,
            1,
            6,
            7,
            9,
            10,
            6,
            7,
            12,
            14,
            15,
            11,
            12,
            13,
            19,
            20,
            21,
            22,
            23,
            24,
        ]
    )
    assert_array_equal(true_reciever, fd.receiver)

    mg.status_at_node[mg.nodes_at_bottom_edge] = CLOSED_BOUNDARY
    fd.run_one_step()
    new_true_reciever = np.array(
        [
            0,
            1,
            2,
            3,
            4,
            5,
            5,
            6,
            7,
            9,
            10,
            6,
            7,
            12,
            14,
            15,
            11,
            12,
            13,
            19,
            20,
            21,
            22,
            23,
            24,
        ]
    )
    assert_array_equal(new_true_reciever, fd.receiver)
>>>>>>> 78066258
<|MERGE_RESOLUTION|>--- conflicted
+++ resolved
@@ -91,97 +91,6 @@
     so if one is the right size, then they all should be)
     """
 
-<<<<<<< HEAD
-    mg0 = RasterModelGrid((10,10), spacing=(1, 1))
-    z0 = mg0.add_field('topographic__elevation', mg0.node_x**2 + mg0.node_y**2, at = 'node')
-    fd0 = _FlowDirector(mg0, 'topographic__elevation')
-    assert_equal(list(mg0.at_node.keys()), ['topographic__elevation'])
-    assert_equal(np.size(mg0.at_node['topographic__elevation']), mg0.number_of_nodes)
-
-    mg1 = RasterModelGrid((10,10), spacing=(1, 1))
-    z1 = mg1.add_field('topographic__elevation', mg1.node_x**2 + mg1.node_y**2, at = 'node')
-    fd1 = _FlowDirectorToMany(mg1, 'topographic__elevation')
-    assert_equal(sorted(list(mg1.at_node.keys())), ['flow__link_to_receiver_node',
-                                                     'flow__receiver_node',
-                                                     'flow__sink_flag',
-                                                     'topographic__elevation',
-                                                     'topographic__steepest_slope'])
-    assert_equal(np.size(mg1.at_node['topographic__elevation']), mg1.number_of_nodes)
-
-    mg2 = RasterModelGrid((10,10), spacing=(1, 1))
-    z2 = mg2.add_field('topographic__elevation', mg2.node_x**2 + mg2.node_y**2, at = 'node')
-    fd2 = _FlowDirectorToOne(mg2, 'topographic__elevation')
-    assert_equal(sorted(list(mg2.at_node.keys())), ['flow__link_to_receiver_node',
-                                                    'flow__receiver_node',
-                                                    'flow__sink_flag',
-                                                    'topographic__elevation',
-                                                    'topographic__steepest_slope'])
-    assert_equal(np.size(mg2.at_node['topographic__elevation']), mg2.number_of_nodes)
-
-
-    mg3 = RasterModelGrid((10,10), spacing=(1, 1))
-    z3 = mg3.add_field('topographic__elevation', mg3.node_x**2 + mg3.node_y**2, at = 'node')
-    fd3 = FlowDirectorMFD(mg3, 'topographic__elevation')
-    assert_equal(sorted(list(mg3.at_node.keys())), ['flow__link_to_receiver_node',
-                                                     'flow__links_to_receiver_nodes',
-                                                     'flow__receiver_node',
-                                                     'flow__receiver_nodes',
-                                                     'flow__receiver_proportions',
-                                                     'flow__sink_flag',
-                                                     'topographic__elevation',
-                                                     'topographic__steepest_slope'])
-    assert_equal(np.size(mg3.at_node['topographic__elevation']), mg3.number_of_nodes)
-
-
-
-    mg4 = RasterModelGrid((10,10), spacing=(1, 1))
-    z4 = mg4.add_field('topographic__elevation', mg4.node_x**2 + mg4.node_y**2, at = 'node')
-    fd4 = FlowDirectorDINF(mg4, 'topographic__elevation')
-    assert_equal(sorted(list(mg4.at_node.keys())), ['flow__link_to_receiver_node',
-                                                     'flow__links_to_receiver_nodes',
-                                                     'flow__receiver_node',
-                                                     'flow__receiver_nodes',
-                                                     'flow__receiver_proportions',
-                                                     'flow__sink_flag',
-                                                     'topographic__elevation',
-                                                     'topographic__steepest_slope'])
-    assert_equal(np.size(mg4.at_node['topographic__elevation']), mg4.number_of_nodes)
-
-    mg5 = RasterModelGrid((10,10), spacing=(1, 1))
-    z5 = mg5.add_field('topographic__elevation', mg5.node_x**2 + mg5.node_y**2, at = 'node')
-    fd5 = FlowDirectorSteepest(mg5, 'topographic__elevation')
-    assert_equal(sorted(list(mg5.at_node.keys())), ['flow__link_to_receiver_node',
-                                                    'flow__receiver_node',
-                                                    'flow__sink_flag',
-                                                    'topographic__elevation',
-                                                    'topographic__steepest_slope'])
-    assert_equal(np.size(mg5.at_node['topographic__elevation']), mg5.number_of_nodes)
-
-
-    mg6 = RasterModelGrid((10,10), spacing=(1, 1))
-    z6 = mg6.add_field('topographic__elevation', mg6.node_x**2 + mg6.node_y**2, at = 'node')
-    fd6 = FlowDirectorD8(mg6, 'topographic__elevation')
-    assert_equal(sorted(list(mg6.at_node.keys())), ['flow__link_to_receiver_node',
-                                                    'flow__receiver_node',
-                                                    'flow__sink_flag',
-                                                    'topographic__elevation',
-                                                    'topographic__steepest_slope'])
-    assert_equal(np.size(mg6.at_node['topographic__elevation']), mg6.number_of_nodes)
-
-def test_link_flow_direction_hex():
-    pass
-
-def test_flow_director_steepest_flow__link_dir_field_creation():
-    mg = RasterModelGrid((3,3), spacing=(1, 1))
-    mg.set_closed_boundaries_at_grid_edges(True, True, True, False)
-    z = mg.add_field('topographic__elevation',
-                      mg.node_x + mg.node_y,
-                      at = 'node')
-    f = mg.add_ones('flow__link_direction', at = 'link', dtype=int)
-    fd = FlowDirectorSteepest(mg, z)
-    assert_array_equal(fd.flow__link_direction,
-                       np.array([1, 1, 1, 1, 1, 1, 1, 1, 1, 1, 1, 1]))
-=======
     mg0 = RasterModelGrid((10, 10), spacing=(1, 1))
     z0 = mg0.add_field(
         "topographic__elevation", mg0.node_x ** 2 + mg0.node_y ** 2, at="node"
@@ -485,4 +394,17 @@
         ]
     )
     assert_array_equal(new_true_reciever, fd.receiver)
->>>>>>> 78066258
+
+def test_link_flow_direction_hex():
+    pass
+
+def test_flow_director_steepest_flow__link_dir_field_creation():
+    mg = RasterModelGrid((3,3), spacing=(1, 1))
+    mg.set_closed_boundaries_at_grid_edges(True, True, True, False)
+    z = mg.add_field('topographic__elevation',
+                      mg.node_x + mg.node_y,
+                      at = 'node')
+    f = mg.add_ones('flow__link_direction', at = 'link', dtype=int)
+    fd = FlowDirectorSteepest(mg, z)
+    assert_array_equal(fd.flow__link_direction,
+                       np.array([1, 1, 1, 1, 1, 1, 1, 1, 1, 1, 1, 1]))