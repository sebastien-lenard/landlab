"""
A driver implementing Braun-Willett flow routing and then a
(non-fastscape) stream power component.
This version runs the model to something approximating steady
state, then perturbs the uplift rate to produce a propagating
wave, then stores the propagation as a gif.
"""
# DEJH, 09/15/14
from __future__ import print_function

from landlab.components.flow_routing import FlowRouter
from landlab.components.stream_power import StreamPowerEroder, FastscapeEroder
from landlab.components.uniform_precip import PrecipitationDistribution
from landlab.plot import channel_profile as prf
from landlab.plot import imshow as llplot
from landlab.plot.imshow import imshow_node_grid
from pylab import figure, plot, xlabel, ylabel, title, show

import numpy
from landlab import RasterModelGrid
from landlab import ModelParameterDictionary
import pylab
import time
import copy

input_file_string = './drive_sp_params_storms.txt'
inputs = ModelParameterDictionary(input_file_string)
nrows = inputs.read_int('nrows')
ncols = inputs.read_int('ncols')
dx = inputs.read_float('dx')
dt = inputs.read_float('dt')
time_to_run = inputs.read_float('run_time')
#nt needs defining
uplift = inputs.read_float('uplift_rate')
init_elev = inputs.read_float('init_elev')

mg = RasterModelGrid(nrows, ncols, dx)

#create the fields in the grid
mg.add_zeros('topographic__elevation', at='node')
z = mg.zeros(at='node') + init_elev
mg['node'][ 'topographic__elevation'] = z + numpy.random.rand(len(z))/1000.
mg.add_zeros('node', 'water__unit_flux_in')

#make some K values in a field to test
#mg.at_node['K_values'] = 0.1+numpy.random.rand(nrows*ncols)/10.
mg.at_node['K_values'] = numpy.empty(nrows*ncols, dtype=float)
#mg.at_node['K_values'].fill(0.1+numpy.random.rand()/10.)
mg.at_node['K_values'].fill(0.001)

print( 'Running ...' )

#instantiate the components:
fr = FlowRouter(mg)
sp = StreamPowerEroder(mg, input_file_string)
#fsp = FastscapeEroder(mg, input_file_string)
precip = PrecipitationDistribution(input_file=input_file_string)

#load the Fastscape module too, to allow direct comparison
fsp = FastscapeEroder(mg, input_file_string)

try:
    #raise NameError
    mg = copy.deepcopy(mg_mature)
except NameError:
    print('building a new grid...')
    out_interval = 50000.
    last_trunc = time_to_run #we use this to trigger taking an output plot
    #run to a steady state:
    #We're going to cheat by running Fastscape SP for the first part of the solution
    for (interval_duration, rainfall_rate) in precip.yield_storm_interstorm_duration_intensity():
        if rainfall_rate != 0.:
            mg.at_node['water__unit_flux_in'].fill(rainfall_rate)
            mg = fr.route_flow()
            #print 'Area: ', numpy.max(mg.at_node['drainage_area'])
            mg,_,_ = sp.erode(mg, interval_duration, Q_if_used='water__volume_flux', K_if_used='K_values')
        #add uplift
        mg.at_node['topographic__elevation'][mg.core_nodes] += uplift*interval_duration
        this_trunc = precip.elapsed_time//out_interval
        if this_trunc != last_trunc: #a new loop round
            print('made it to loop ', out_interval*this_trunc)
            last_trunc=this_trunc

    mg_mature = copy.deepcopy(mg)

else:
    #reinstantiate the components with the new grid
    fr = FlowRouter(mg)
    sp = StreamPowerEroder(mg, input_file_string)

x_profiles = []
z_profiles = []
S_profiles = []
A_profiles = []

if True:
    #perturb:
    time_to_run = 300000.
    precip_perturb = PrecipitationDistribution(input_file=input_file_string, mean_storm=10., mean_interstorm=40., total_t=time_to_run)
    out_interval = 5000.
    last_trunc = time_to_run #we use this to trigger taking an output plot
    for (interval_duration, rainfall_rate) in precip_perturb.yield_storm_interstorm_duration_intensity():
        if rainfall_rate != 0.:
            mg.at_node['water__unit_flux_in'].fill(rainfall_rate)
            mg = fr.route_flow() #the runoff_rate should pick up automatically
            #print 'Area: ', numpy.max(mg.at_node['drainage_area'])
            mg,_,_ = sp.erode(mg, interval_duration, Q_if_used='water__volume_flux', K_if_used='K_values')

        #plot long profiles along channels
        this_trunc = precip_perturb.elapsed_time//out_interval
        if this_trunc != last_trunc: #a new loop round
            print('saving a plot at perturbed loop ', out_interval*this_trunc)
            pylab.figure("long_profiles")
            profile_IDs = prf.channel_nodes(mg, mg.at_node['topographic__steepest_slope'],
                            mg.at_node['drainage_area'], mg.at_node['flow_receiver'])
            dists_upstr = prf.get_distances_upstream(mg, len(mg.at_node['topographic__steepest_slope']),
                            profile_IDs, mg.at_node['links_to_flow_receiver'])
            prf.plot_profiles(dists_upstr, profile_IDs, mg.at_node['topographic__elevation'])
            last_trunc=this_trunc
<<<<<<< HEAD
<<<<<<< HEAD
            x_profiles.append(dists_upstr[:])
            z_profiles.append(mg.at_node['topographic_elevation'][profile_IDs])
            S_profiles.append(mg.at_node['steepest_slope'][profile_IDs])
            A_profiles.append(mg.at_node['drainage_area'][profile_IDs])
    
=======

>>>>>>> master
=======

>>>>>>> ff0dbe7d
        #add uplift
        mg.at_node['topographic__elevation'][mg.core_nodes] += 5.*uplift*interval_duration

#Finalize and plot
elev = mg['node']['topographic__elevation']
elev_r = mg.node_vector_to_raster(elev)

# Clear previous plots
pylab.figure("topo")
pylab.close()

# Plot topography
pylab.figure("topo")
#im = pylab.imshow(elev_r, cmap=pylab.cm.RdBu)  # display a colored image
im = llplot.imshow_node_grid(mg, 'topographic__elevation')
#print elev_r
#pylab.colorbar(im)
#pylab.title('Topography')

pylab.figure("Xsec")
im = pylab.plot(dx*numpy.arange(nrows), elev_r[:,int(ncols//2)])  # display a colored image
pylab.title('Vertical cross section')

pylab.figure("Slope-Area")
im = pylab.loglog(mg.at_node['drainage_area'], mg.at_node['topographic__steepest_slope'],'.')
pylab.title('Slope-Area')

pylab.show()

print('Done.')

<|MERGE_RESOLUTION|>--- conflicted
+++ resolved
@@ -117,19 +117,11 @@
                             profile_IDs, mg.at_node['links_to_flow_receiver'])
             prf.plot_profiles(dists_upstr, profile_IDs, mg.at_node['topographic__elevation'])
             last_trunc=this_trunc
-<<<<<<< HEAD
-<<<<<<< HEAD
             x_profiles.append(dists_upstr[:])
             z_profiles.append(mg.at_node['topographic_elevation'][profile_IDs])
             S_profiles.append(mg.at_node['steepest_slope'][profile_IDs])
             A_profiles.append(mg.at_node['drainage_area'][profile_IDs])
     
-=======
-
->>>>>>> master
-=======
-
->>>>>>> ff0dbe7d
         #add uplift
         mg.at_node['topographic__elevation'][mg.core_nodes] += 5.*uplift*interval_duration
 
